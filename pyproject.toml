--- conflicted
+++ resolved
@@ -1,10 +1,6 @@
 [tool.poetry]
 name = "chakra-py"
-<<<<<<< HEAD
-version = "1.0.21"
-=======
-version = "1.0.22"
->>>>>>> 9d488207
+version = "1.0.23"
 description = "Interact with the Chakra API using Python + Pandas"
 authors = ["Chakra Labs Team"]
 license = "MIT"
